use std::{fs, thread};
use std::collections::HashMap;
use std::error::Error;
use std::fs;
use std::io::BufRead;
use std::sync::{Arc, Mutex};
use std::time::Duration;

use futures::stream::StreamExt;
use indicatif::{ProgressBar, ProgressStyle};
use itertools::Itertools;
<<<<<<< HEAD
=======
use rayon::prelude::*;
use rayon::ThreadPoolBuilder;
>>>>>>> b30be561
use reqwest::{Client, header};
use structopt::StructOpt;

use arguments::Arguments;
use canvas::{Canvas, Tile};
use custom_error::custom_error;
<<<<<<< HEAD
use dezoomer::{ZoomLevelIter, PostProcessFn, TileFetchResult, ZoomLevel};
=======
use dezoomer::{apply_to_tiles, PostProcessFn, TileFetchResult, ZoomLevel};
>>>>>>> b30be561
use dezoomer::{Dezoomer, DezoomerError, DezoomerInput, ZoomLevels};
use dezoomer::TileReference;
pub use vec2d::Vec2d;

mod arguments;
mod canvas;
mod dezoomer;
mod vec2d;

mod auto;
mod custom_yaml;
mod dzi;
mod generic;
mod google_arts_and_culture;
mod iiif;
mod zoomify;

fn stdin_line() -> String {
    std::io::stdin()
        .lock()
        .lines()
        .next()
        .expect("Invalid input")
        .expect("Unable to read from stdin")
}

pub fn default_headers() -> HashMap<String, String> {
    serde_yaml::from_str(include_str!("default_headers.yaml")).unwrap()
}

#[tokio::main]
async fn main() {
    let conf: Arguments = Arguments::from_args();
    if let Err(err) = dezoomify(conf).await {
        eprintln!("{}", err);
        std::process::exit(1);
    } else {
        println!("Done!");
    }
}

// TODO: return Bytes
async fn fetch_uri(uri: &str, http: &Client) -> Result<Vec<u8>, ZoomError> {
    if uri.starts_with("http://") || uri.starts_with("https://") {
        println!("Downloading {}...", uri);
        let response = http.get(uri).send().await?.error_for_status()?;
        let mut contents = Vec::new();
        contents.extend(response.bytes().await?);
        Ok(contents)
    } else {
        println!("Opening {}...", uri);
        Ok(fs::read(uri)?)
    }
}

async fn list_tiles(
    dezoomer: &mut dyn Dezoomer,
    http: &Client,
    uri: &str,
) -> Result<ZoomLevels, ZoomError> {
    let mut i = DezoomerInput {
        uri: String::from(uri),
        contents: None,
    };
    loop {
        match dezoomer.zoom_levels(&i) {
            Ok(levels) => return Ok(levels),
            Err(DezoomerError::NeedsData { uri }) => {
                let contents = fetch_uri(&uri, http).await?;
                i.uri = uri;
                i.contents = Some(contents);
            }
            Err(e) => return Err(e.into()),
        }
    }
}

/// An interactive level picker
fn level_picker(mut levels: Vec<ZoomLevel>) -> Result<ZoomLevel, ZoomError> {
    println!("Found the following zoom levels:");
    for (i, level) in levels.iter().enumerate() {
        println!("{}. {}", i, level.name());
    }
    loop {
        println!("Which level do you want to download? ");
        let line = stdin_line();
        if let Ok(idx) = line.parse::<usize>() {
            if levels.get(idx).is_some() {
                return Ok(levels.swap_remove(idx));
            }
        }
        println!("'{}' is not a valid level number", line);
    }
}

fn choose_level(mut levels: Vec<ZoomLevel>, args: &Arguments) -> Result<ZoomLevel, ZoomError> {
    match levels.len() {
        0 => Err(ZoomError::NoLevels),
        1 => Ok(levels.swap_remove(0)),
        _ => {
            let pos = args
                .best_size(levels.iter().filter_map(|l| l.size_hint()))
                .and_then(|best_size| {
                    levels
                        .iter()
                        .find_position(|&l| l.size_hint() == Some(best_size))
                });
            if let Some((i, _)) = pos {
                Ok(levels.swap_remove(i))
            } else {
                level_picker(levels)
            }
        }
    }
}

fn display_err<T, E: std::fmt::Display>(res: Result<T, E>) -> Option<T> {
    match res {
        Ok(value) => Some(value),
        Err(e) => {
            eprintln!("{}", e);
            None
        }
    }
}

fn progress_bar(n: usize) -> ProgressBar {
    let progress = ProgressBar::new(n as u64);
    progress.set_style(
        ProgressStyle::default_bar()
            .template("[ETA:{eta}] {bar:40.cyan/blue} {pos:>4}/{len:4} {msg}")
            .progress_chars("##-"),
    );
    progress
}

async fn find_zoomlevel(args: &Arguments) -> Result<ZoomLevel, ZoomError> {
    let mut dezoomer = args.find_dezoomer()?;
    let uri = args.choose_input_uri();
    let http_client = client(args.headers())?;
    println!("Trying to locate a zoomable image...");
    let zoom_levels: Vec<ZoomLevel> = list_tiles(dezoomer.as_mut(), &http_client, &uri).await?;
    choose_level(zoom_levels, args)
}

async fn dezoomify(args: Arguments) -> Result<(), ZoomError> {
    let mut zoom_level = find_zoomlevel(&args).await?;
    println!("Dezooming {}", zoom_level.name());

    let level_headers = zoom_level.http_headers();
    let http_client = client(level_headers.iter().chain(args.headers()))?;

    let canvas = Arc::new(Mutex::new(Canvas::new(zoom_level.size_hint())));

    let progress = progress_bar(0);
    let mut total_tiles = 0u64;
    let mut successful_tiles = 0u64;

    let post_process_fn = zoom_level.post_process_fn();

    progress.set_message("Computing the URLs of the image tiles...");

    let mut zoom_level_iter = ZoomLevelIter::new(&mut zoom_level);
    while let Some(tile_refs) = zoom_level_iter.next() {
        let count = tile_refs.len() as u64;
        total_tiles += count;
        progress.set_length(total_tiles);

        progress.set_message("Requesting the tiles...");

        let retries = args.retries;
        let mut stream = futures::stream::iter(&tile_refs)
            .map(|tile_ref: &TileReference| download_tile(post_process_fn, tile_ref, &http_client, retries))
            .buffer_unordered(args.num_threads);

        let mut successes = 0;
        let mut tile_size = None;

        while let Some(tile_result) = stream.next().await {
            progress.inc(1);
            if let Some(tile) = display_err(tile_result) {
                progress.set_message(&format!("Downloaded tile at {}", tile.position()));
                tile_size.replace(tile.size());
                let canvas = Arc::clone(&canvas);
                tokio::spawn(async move {
                    tokio::task::block_in_place(move || {
                        display_err(canvas.lock().unwrap().add_tile(&tile));
                    })
                }).await?;
                successes += 1;
            }
        }
        successful_tiles += successes;
        zoom_level_iter.set_fetch_result(TileFetchResult { count, successes, tile_size });
    }
    let final_msg = if successful_tiles == total_tiles {
        "Downloaded all tiles.".into()
    } else if successful_tiles > 0 {
        format!(
            "Successfully downloaded {} tiles out of {}",
            successful_tiles, total_tiles
        )
    } else {
        return Err(ZoomError::NoTile);
    };
    progress.finish_with_message(&final_msg);

    let canvas = canvas.lock().unwrap();

    println!("Saving the image to {}...", &args.outfile.to_string_lossy());
    canvas.image().save(&args.outfile)?;
    println!(
        "Saved the image to {}",
        fs::canonicalize(&args.outfile)
            .unwrap_or(args.outfile)
            .to_string_lossy()
    );
    Ok(())
}

async fn download_tile(
    post_process_fn: PostProcessFn,
    tile_reference: &TileReference,
    client: &reqwest::Client,
    retries: usize,
) -> Result<Tile, ZoomError> {
<<<<<<< HEAD
    let mut res = Tile::download(post_process_fn, tile_reference, client).await;
=======
    let mut res = Tile::download(post_process_fn, tile_reference, client);
>>>>>>> b30be561
    // The initial delay after which a failed request is retried depends on the position of the tile
    // in order to avoid sending repeated "bursts" of requests to a server that is struggling
    let retry_delay = 1 + (tile_reference.position.x + tile_reference.position.y) as u64 % 100;
    let mut wait_time = Duration::from_millis(retry_delay);
    for _ in 0..retries {
<<<<<<< HEAD
        res = Tile::download(post_process_fn, tile_reference, client).await;
=======
        res = Tile::download(post_process_fn, tile_reference, client);
>>>>>>> b30be561
        match &res {
            Ok(_) => break,
            Err(e) => eprintln!("{}", e),
        }
<<<<<<< HEAD
        tokio::time::delay_for(wait_time).await;
=======
        thread::sleep(wait_time);
>>>>>>> b30be561
        wait_time *= 2;
    }
    res.map_err(|e| ZoomError::TileDownloadError {
        uri: tile_reference.url.clone(),
        cause: e.into(),
    })
}

fn client<'a, I: Iterator<Item = (&'a String, &'a String)>>(
    headers: I,
) -> Result<reqwest::Client, ZoomError> {
    let header_map: Result<header::HeaderMap, ZoomError> = default_headers()
        .iter()
        .chain(headers.map(|(k, v)| (k, v)))
        .map(|(name, value)| Ok((name.parse()?, value.parse()?)))
        .collect();
    let client = reqwest::Client::builder()
        .default_headers(header_map?)
        .max_idle_per_host(64)
        .build()?;
    Ok(client)
}

custom_error! {
    pub ZoomError
    Networking{source: reqwest::Error} = "network error: {source}",
    Dezoomer{source: DezoomerError} = "Dezoomer error: {source}",
    NoLevels = "A zoomable image was found, but it did not contain any zoom level",
    NoTile = "Could not get any tile for the image",
    Image{source: image::ImageError} = "invalid image error: {source}",
    TileDownloadError{uri: String, cause: Box<ZoomError>} = "error with tile {uri}: {cause}",
    PostProcessing{source: Box<dyn Error>} = "unable to process the downloaded tile: {source}",
    Io{source: std::io::Error} = "Input/Output error: {source}",
    Yaml{source: serde_yaml::Error} = "Invalid YAML configuration file: {source}",
    TileCopyError{x:u32, y:u32, twidth:u32, theight:u32, width:u32, height:u32} =
                                "Unable to copy a {twidth}x{theight} tile \
                                 at position {x},{y} \
                                 on a canvas of size {width}x{height}",
    MalformedTileStr{tile_str: String} = "Malformed tile string: '{tile_str}' \
                                          expected 'x y url'",
    NoSuchDezoomer{name: String} = "No such dezoomer: {name}",
    InvalidHeaderName{source: header::InvalidHeaderName} = "Invalid header name: {source}",
    InvalidHeaderValue{source: header::InvalidHeaderValue} = "Invalid header value: {source}",
    AsyncError{source: tokio::task::JoinError} = "Unable get the result from a thread: {source}",
}<|MERGE_RESOLUTION|>--- conflicted
+++ resolved
@@ -9,22 +9,15 @@
 use futures::stream::StreamExt;
 use indicatif::{ProgressBar, ProgressStyle};
 use itertools::Itertools;
-<<<<<<< HEAD
-=======
-use rayon::prelude::*;
-use rayon::ThreadPoolBuilder;
->>>>>>> b30be561
+
 use reqwest::{Client, header};
 use structopt::StructOpt;
 
 use arguments::Arguments;
 use canvas::{Canvas, Tile};
 use custom_error::custom_error;
-<<<<<<< HEAD
 use dezoomer::{ZoomLevelIter, PostProcessFn, TileFetchResult, ZoomLevel};
-=======
-use dezoomer::{apply_to_tiles, PostProcessFn, TileFetchResult, ZoomLevel};
->>>>>>> b30be561
+
 use dezoomer::{Dezoomer, DezoomerError, DezoomerInput, ZoomLevels};
 use dezoomer::TileReference;
 pub use vec2d::Vec2d;
@@ -251,30 +244,18 @@
     client: &reqwest::Client,
     retries: usize,
 ) -> Result<Tile, ZoomError> {
-<<<<<<< HEAD
     let mut res = Tile::download(post_process_fn, tile_reference, client).await;
-=======
-    let mut res = Tile::download(post_process_fn, tile_reference, client);
->>>>>>> b30be561
     // The initial delay after which a failed request is retried depends on the position of the tile
     // in order to avoid sending repeated "bursts" of requests to a server that is struggling
     let retry_delay = 1 + (tile_reference.position.x + tile_reference.position.y) as u64 % 100;
     let mut wait_time = Duration::from_millis(retry_delay);
     for _ in 0..retries {
-<<<<<<< HEAD
         res = Tile::download(post_process_fn, tile_reference, client).await;
-=======
-        res = Tile::download(post_process_fn, tile_reference, client);
->>>>>>> b30be561
         match &res {
             Ok(_) => break,
             Err(e) => eprintln!("{}", e),
         }
-<<<<<<< HEAD
         tokio::time::delay_for(wait_time).await;
-=======
-        thread::sleep(wait_time);
->>>>>>> b30be561
         wait_time *= 2;
     }
     res.map_err(|e| ZoomError::TileDownloadError {
